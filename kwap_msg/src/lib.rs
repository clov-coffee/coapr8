//! Low-level representation of CoAP messages.
//!
//! The most notable item in `kwap_msg` is `Message`;
//! a CoAP message very close to the actual byte layout.
//!
//! ## Allocation
//! CoAP messages have some attributes whose size is dynamic:
//! - The message payload (in http terms: the request/response body)
//! - the number of options (in http terms: headers)
//! - the value of an option (in http terms: header value)
//!
//! `Message` does not require an allocator and has no opinions about what kind of collection
//! it uses internally to store these values.
//!
//! It solves this problem by being generic over the collections it needs and uses an `Array` trait
//! to capture its idea of what makes a collection useful.
//!
//! This means that you may use a provided implementation (for `Vec` or `tinyvec::ArrayVec`)
//! or provide your own collection (see the [custom collections example](https://github.com/clov-coffee/kwap/blob/main/kwap_msg/examples/custom_collections.rs))
//!
//! ```rust
//! //! Note: both of these type aliases are exported by `kwap_msg` for convenience.
//!
//! use tinyvec::ArrayVec;
//! use kwap_msg::{Message, Opt};
//!
//! //                        Message Payload byte buffer
//! //                        |
//! //                        |        Option Value byte buffer
//! //                        |        |
//! //                        |        |        Array of options in the message
//! //                        vvvvvvv  vvvvvvv  vvvvvvvvvvvvvvvvv
//! type VecMessage = Message<Vec<u8>, Vec<u8>, Vec<Opt<Vec<u8>>>>;
//!
//! // Used like: `ArrayVecMessage<1024, 256, 16>`; a message that can store a payload up to 1024 bytes, and up to 16 options each with up to a 256 byte value.
//! type ArrayVecMessage<
//!        const PAYLOAD_SIZE: usize,
//!        const OPT_SIZE: usize,
//!        const NUM_OPTS: usize,
//!      > = Message<
//!            ArrayVec<[u8; PAYLOAD_SIZE]>,
//!            ArrayVec<[u8; OPT_SIZE]>,
//!            ArrayVec<[Opt<ArrayVec<[u8; OPT_SIZE]>>; NUM_OPTS]>,
//!          >;
//! ```
//!
//! It may look a little ugly, but a core goal of `kwap` is to be platform- and alloc-agnostic.
//!
//! ## Performance
//! This crate uses `criterion` to measure performance of the heaped & heapless implementations in this crate as well as `coap_lite::Packet`.
//!
//! In general, `kwap_msg::VecMessage` performs identically to coap_lite (+/- 5%), and both are **much** faster than `kwap_msg::ArrayVecMessage`.
//!
//! Benchmarks:
//! ### Serializing to bytes
//! <details><summary><b>Click to expand chart</b></summary>
//!
//! ![chart](https://raw.githubusercontent.com/clov-coffee/kwap/main/kwap_msg/docs/from_bytes.svg)
//! </details>
//!
//! ### Deserializing from bytes
//! <details><summary><b>Click to expand chart</b></summary>
//!
//! ![chart](https://raw.githubusercontent.com/clov-coffee/kwap/main/kwap_msg/docs/to_bytes.svg)
//! </details>

#![doc(html_root_url = "https://docs.rs/kwap-msg/0.2.6")]
#![cfg_attr(all(not(test), feature = "no_std"), no_std)]
#![cfg_attr(not(test), forbid(missing_debug_implementations, unreachable_pub))]
#![cfg_attr(not(test), deny(unsafe_code, missing_copy_implementations))]
#![cfg_attr(any(docsrs, feature = "docs"), feature(doc_cfg))]
#![deny(missing_docs)]

#[cfg(feature = "alloc")]
extern crate alloc as std_alloc;

#[doc(hidden)]
pub mod code;
#[doc(hidden)]
pub mod from_bytes;
#[doc(hidden)]
pub mod opt;
#[doc(hidden)]
pub mod to_bytes;
#[doc(hidden)]
pub mod insert;

#[doc(inline)]
pub use insert::*;
#[doc(inline)]
pub use code::*;
#[doc(inline)]
pub use from_bytes::{MessageParseError, OptParseError, TryFromBytes};
use kwap_common::{Array, GetSize};
use kwap_macros::rfc_7252_doc;
#[doc(inline)]
pub use opt::*;
#[cfg(feature = "alloc")]
use std_alloc::vec::Vec;
use tinyvec::ArrayVec;
#[doc(inline)]
pub use to_bytes::TryIntoBytes;

<<<<<<< HEAD
/// Any collection may be used to store bytes in CoAP Messages :)
///
/// # Provided implementations
/// - [`Vec`]
/// - [`tinyvec::ArrayVec`]
///
/// Notably, not `heapless::ArrayVec` or `arrayvec::ArrayVec`. An important usecase
/// is [`Extend`]ing the collection, and the performance of `heapless` and `arrayvec`'s Extend implementations
/// are notably worse than `tinyvec`.
///
/// `tinyvec` also has the added bonus of being 100% unsafe-code-free, meaning if you choose `tinyvec` you eliminate the
/// possibility of memory defects and UB.
///
/// # Requirements
/// - `Default` for creating the collection
/// - `Extend` for mutating and adding onto the collection (1 or more elements)
/// - `Reserve` for reserving space ahead of time
/// - `GetSize` for bound checks, empty checks, and accessing the length
/// - `FromIterator` for collecting into the collection
/// - `IntoIterator` for:
///    - iterating and destroying the collection
///    - for iterating over references to items in the collection
///
/// # Stupid `where` clause
/// `where for<'a> &'a Self: IntoIterator<Item = &'a T>` is necessary to fold in the idea
/// of "A reference (of any arbitrary lifetime `'a`) to a Collection must support iterating over references (`'a`) of its elements."
///
/// A side-effect of this where clause is that because it's not a trait bound, it must be propagated to every bound that requires a `Collection`.
///
/// Less than ideal, but far preferable to coupling tightly to a particular collection and maintaining separate `alloc` and non-`alloc` implementations.
pub trait Collection<T>: Default + core::ops::Index<usize, Output = T> + core::ops::IndexMut<usize> + Insert<T> + GetSize + Reserve + Extend<T> + FromIterator<T> + IntoIterator<Item = T>
  where for<'a> &'a Self: IntoIterator<Item = &'a T>
{
}

#[cfg(feature = "alloc")]
impl<T> Collection<T> for Vec<T> {}
impl<A: tinyvec::Array<Item = T>, T> Collection<T> for tinyvec::ArrayVec<A> {}

=======
>>>>>>> 249c0ba4
#[doc = rfc_7252_doc!("5.5")]
#[derive(Clone, Debug, PartialEq, PartialOrd)]
pub struct Payload<C: Array<u8>>(pub C) where for<'a> &'a C: IntoIterator<Item = &'a u8>;

/// Message that uses Vec byte buffers
#[cfg(feature = "alloc")]
pub type VecMessage = Message<Vec<u8>, Vec<u8>, Vec<Opt<Vec<u8>>>>;

/// Message that uses static fixed-capacity stack-allocating byte buffers
pub type ArrayVecMessage<const PAYLOAD_CAP: usize, const N_OPTS: usize, const OPT_CAP: usize> =
  Message<ArrayVec<[u8; PAYLOAD_CAP]>, ArrayVec<[u8; OPT_CAP]>, ArrayVec<[Opt<ArrayVec<[u8; OPT_CAP]>>; N_OPTS]>>;

/// # `Message` struct
/// Low-level representation of a message that has been parsed from the raw binary format.
///
/// Note that `Message` is generic over 3 [`Array`]s:
///  - `PayloadC`: the byte buffer used to store the message's [`Payload`]
///  - `OptC`: byte buffer used to store [`Opt`]ion values ([`OptValue`])
///  - `Opts`: collection of [`Opt`]ions in the message
///
/// Messages support both serializing to bytes and from bytes, by using the provided [`TryFromBytes`] and [`TryIntoBytes`] traits.
///
/// <details>
/// <summary><b>RFC7252 - CoAP Messaging Model</b></summary>
#[doc = concat!("\n#", rfc_7252_doc!("2.1"))]
/// </details>
/// <details>
/// <summary><b>RFC7252 - CoAP Message Binary Format</b></summary>
#[doc = concat!("\n#", rfc_7252_doc!("3"))]
/// </details>
///
/// ```
/// use kwap_msg::TryFromBytes;
/// use kwap_msg::*;
/// # //                       version  token len  code (2.05 Content)
/// # //                       |        |          /
/// # //                       |  type  |         /  message ID
/// # //                       |  |     |        |   |
/// # //                       vv vv vvvv vvvvvvvv vvvvvvvvvvvvvvvv
/// # let header: [u8; 4] = 0b_01_00_0001_01000101_0000000000000001u32.to_be_bytes();
/// # let token: [u8; 1] = [254u8];
/// # let content_format: &[u8] = b"application/json";
/// # let options: [&[u8]; 2] = [&[0b_1100_1101u8, 0b00000011u8], content_format];
/// # let payload: [&[u8]; 2] = [&[0b_11111111u8], b"hello, world!"];
/// let packet: Vec<u8> = /* bytes! */
/// # [header.as_ref(), token.as_ref(), options.concat().as_ref(), payload.concat().as_ref()].concat();
///
/// // `VecMessage` uses `Vec` as the backing structure for byte buffers
/// let msg = VecMessage::try_from_bytes(packet.clone()).unwrap();
/// # let opt = Opt {
/// #   delta: OptDelta(12),
/// #   value: OptValue(content_format.iter().map(|u| *u).collect()),
/// # };
/// let mut opts_expected = /* create expected options */
/// # Vec::new();
/// # opts_expected.push(opt);
///
/// let expected = VecMessage {
///   id: Id(1),
///   ty: Type(0),
///   ver: Version(1),
///   token: Token(tinyvec::array_vec!([u8; 8] => 254)),
///   opts: opts_expected,
///   code: Code {class: 2, detail: 5},
///   payload: Payload(b"hello, world!".to_vec()),
///   __optc: Default::default(),
/// };
///
/// assert_eq!(msg, expected);
/// ```
#[derive(Clone, PartialEq, PartialOrd, Debug)]
pub struct Message<PayloadC: Array<u8>, OptC: Array<u8> + 'static, Opts: Array<Opt<OptC>>>
  where for<'a> &'a PayloadC: IntoIterator<Item = &'a u8>,
        for<'a> &'a OptC: IntoIterator<Item = &'a u8>,
        for<'a> &'a Opts: IntoIterator<Item = &'a Opt<OptC>>
{
  /// see [`Id`] for details
  pub id: Id,
  /// see [`Type`] for details
  pub ty: Type,
  /// see [`Version`] for details
  pub ver: Version,
  /// see [`Token`] for details
  pub token: Token,
  /// see [`Code`] for details
  pub code: Code,
  /// see [`opt::Opt`] for details
  pub opts: Opts,
  /// see [`Payload`]
  pub payload: Payload<PayloadC>,
  /// empty field using the Opt internal byte collection type
  pub __optc: core::marker::PhantomData<OptC>,
}

impl<P: Array<u8>, O: Array<u8>, Os: Array<Opt<O>>> GetSize for Message<P, O, Os>
  where for<'b> &'b P: IntoIterator<Item = &'b u8>,
        for<'b> &'b O: IntoIterator<Item = &'b u8>,
        for<'b> &'b Os: IntoIterator<Item = &'b Opt<O>>
{
  fn get_size(&self) -> usize {
    let header_size = 4;
    let payload_marker_size = 1;
    let payload_size = self.payload.0.get_size();
    let token_size = self.token.0.len();
    let opts_size: usize = (&self.opts).into_iter().map(|o| o.get_size()).sum();

    header_size + payload_marker_size + payload_size + token_size + opts_size
  }

  fn max_size(&self) -> Option<usize> {
    None
  }
}

/// Struct representing the first byte of a message.
///
/// ```text
/// CoAP version
/// |
/// |  Message type (request, response, empty)
/// |  |
/// |  |  Length of token, in bytes. (4-bit integer)
/// |  |  |
/// vv vv vvvv
/// 01 00 0000
/// ```
#[derive(Clone, Copy, Debug, PartialEq, PartialOrd)]
pub(crate) struct Byte1 {
  pub(crate) ver: Version,
  pub(crate) ty: Type,
  pub(crate) tkl: u8,
}

/// # Message ID
///
/// 16-bit unsigned integer in network byte order.  Used to
/// detect message duplication and to match messages of type
/// Acknowledgement/Reset to messages of type Confirmable/Non-
/// confirmable.  The rules for generating a Message ID and matching
/// messages are defined in RFC7252 Section 4
///
/// For a little more context and the difference between [`Id`] and [`Token`], see [`Token`].
///
/// See [RFC7252 - Message Details](https://datatracker.ietf.org/doc/html/rfc7252#section-3) for context
#[derive(Copy, Clone, PartialEq, PartialOrd, Debug)]
pub struct Id(pub u16);

/// Message type:
/// - 0 Confirmable; "Please let me know when you received this"
/// - 1 Non-confirmable; "I don't care if this gets to you"
/// - 2 Acknowledgement; "I got your message!"
/// - 3 Reset; ""
///
/// See [RFC7252 - Message Details](https://datatracker.ietf.org/doc/html/rfc7252#section-3) for context
#[derive(Copy, Clone, PartialEq, PartialOrd, Debug)]
pub struct Type(pub u8);

/// Version of the CoAP protocol that the message adheres to.
///
/// Right now, this will always be 1, but may support additional values in the future.
///
/// See [RFC7252 - Message Details](https://datatracker.ietf.org/doc/html/rfc7252#section-3) for context
#[derive(Copy, Clone, PartialEq, PartialOrd, Debug)]
pub struct Version(pub u8);

impl Default for Version {
  fn default() -> Self {
    Version(1)
  }
}
#[doc = rfc_7252_doc!("5.3.1")]
#[derive(Copy, Clone, PartialEq, PartialOrd, Debug)]
pub struct Token(pub tinyvec::ArrayVec<[u8; 8]>);

#[cfg(test)]
pub(crate) fn test_msg() -> (VecMessage, Vec<u8>) {
  let header: [u8; 4] = 0b01_00_0001_01000101_0000000000000001u32.to_be_bytes();
  let token: [u8; 1] = [254u8];
  let content_format: &[u8] = b"application/json";
  let options: [&[u8]; 2] = [&[0b_1100_1101u8, 0b00000011u8], content_format];
  let payload: [&[u8]; 2] = [&[0b_11111111u8], b"hello, world!"];
  let bytes = [header.as_ref(),
               token.as_ref(),
               options.concat().as_ref(),
               payload.concat().as_ref()].concat();

  let mut opts = Vec::new();
  let opt = Opt { delta: OptDelta(12),
                  value: OptValue(content_format.iter().copied().collect()) };
  opts.push(opt);

  let msg = VecMessage { id: Id(1),
                         ty: Type(0),
                         ver: Version(1),
                         token: Token(tinyvec::array_vec!([u8; 8] => 254)),
                         opts,
                         code: Code { class: 2, detail: 5 },
                         payload: Payload(b"hello, world!".into_iter().copied().collect()),
                         __optc: Default::default() };
  (msg, bytes)
}

#[cfg(test)]
pub(crate) mod tests {
  #[macro_export]
  macro_rules! assert_eqb {
    ($actual:expr, $expected:expr) => {
      if $actual != $expected {
        panic!("expected {:08b} to equal {:08b}", $actual, $expected)
      }
    };
  }

  #[macro_export]
  macro_rules! assert_eqb_iter {
    ($actual:expr, $expected:expr) => {
      if $actual.iter().ne($expected.iter()) {
        panic!("expected {:?} to equal {:?}",
               $actual.into_iter().map(|b| format!("{:08b}", b)).collect::<Vec<_>>(),
               $expected.into_iter().map(|b| format!("{:08b}", b)).collect::<Vec<_>>())
      }
    };
  }
}<|MERGE_RESOLUTION|>--- conflicted
+++ resolved
@@ -101,48 +101,6 @@
 #[doc(inline)]
 pub use to_bytes::TryIntoBytes;
 
-<<<<<<< HEAD
-/// Any collection may be used to store bytes in CoAP Messages :)
-///
-/// # Provided implementations
-/// - [`Vec`]
-/// - [`tinyvec::ArrayVec`]
-///
-/// Notably, not `heapless::ArrayVec` or `arrayvec::ArrayVec`. An important usecase
-/// is [`Extend`]ing the collection, and the performance of `heapless` and `arrayvec`'s Extend implementations
-/// are notably worse than `tinyvec`.
-///
-/// `tinyvec` also has the added bonus of being 100% unsafe-code-free, meaning if you choose `tinyvec` you eliminate the
-/// possibility of memory defects and UB.
-///
-/// # Requirements
-/// - `Default` for creating the collection
-/// - `Extend` for mutating and adding onto the collection (1 or more elements)
-/// - `Reserve` for reserving space ahead of time
-/// - `GetSize` for bound checks, empty checks, and accessing the length
-/// - `FromIterator` for collecting into the collection
-/// - `IntoIterator` for:
-///    - iterating and destroying the collection
-///    - for iterating over references to items in the collection
-///
-/// # Stupid `where` clause
-/// `where for<'a> &'a Self: IntoIterator<Item = &'a T>` is necessary to fold in the idea
-/// of "A reference (of any arbitrary lifetime `'a`) to a Collection must support iterating over references (`'a`) of its elements."
-///
-/// A side-effect of this where clause is that because it's not a trait bound, it must be propagated to every bound that requires a `Collection`.
-///
-/// Less than ideal, but far preferable to coupling tightly to a particular collection and maintaining separate `alloc` and non-`alloc` implementations.
-pub trait Collection<T>: Default + core::ops::Index<usize, Output = T> + core::ops::IndexMut<usize> + Insert<T> + GetSize + Reserve + Extend<T> + FromIterator<T> + IntoIterator<Item = T>
-  where for<'a> &'a Self: IntoIterator<Item = &'a T>
-{
-}
-
-#[cfg(feature = "alloc")]
-impl<T> Collection<T> for Vec<T> {}
-impl<A: tinyvec::Array<Item = T>, T> Collection<T> for tinyvec::ArrayVec<A> {}
-
-=======
->>>>>>> 249c0ba4
 #[doc = rfc_7252_doc!("5.5")]
 #[derive(Clone, Debug, PartialEq, PartialOrd)]
 pub struct Payload<C: Array<u8>>(pub C) where for<'a> &'a C: IntoIterator<Item = &'a u8>;
