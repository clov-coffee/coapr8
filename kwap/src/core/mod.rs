--- conflicted
+++ resolved
@@ -55,10 +55,7 @@
   emptys: ArrayVec<[Option<(config::Message<Cfg>, SocketAddr)>; 8]>,
   resps: ArrayVec<[Option<(Resp<Cfg>, SocketAddr)>; 16]>,
   ack_queue: ArrayVec<[Option<ToAck>; 16]>,
-<<<<<<< HEAD
-  // to_send: RefCell<ArrayVec<>>,
-=======
->>>>>>> 768f4b94
+  //to_send: RefCell<ArrayVec<>>,
 }
 
 /// An error encounterable while sending a message
@@ -163,11 +160,7 @@
       | Event::RecvResp(Some((ref resp, ref addr))) => {
         if resp.msg_type() == kwap_msg::Type::Con {
           self.ack_queue.push(Some(ToAck { id: resp.msg_id(),
-<<<<<<< HEAD
-                                                        addr: *addr }));
-=======
                                            addr: *addr }));
->>>>>>> 768f4b94
         }
       },
       | _ => {},
@@ -241,7 +234,6 @@
   /// ```
   pub fn fire(&mut self, event: Event<Cfg>) {
     let mut sound = event;
-<<<<<<< HEAD
     let ears: ArrayVec<[_; 16]> = self.ears
         .iter()
         .copied()
@@ -254,15 +246,6 @@
             work(self, &mut sound);
           }
         });
-=======
-    let ears: ArrayVec<[_; 16]> = self.ears.iter().copied().collect();
-
-    ears.into_iter().filter_map(|o| o).for_each(|(mat, work)| {
-                                        if mat.matches(&sound) {
-                                          work(self, &mut sound);
-                                        }
-                                      });
->>>>>>> 768f4b94
   }
 
   /// Poll for a response to a sent request
